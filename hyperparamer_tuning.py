--- conflicted
+++ resolved
@@ -17,9 +17,9 @@
 ROOT = os.getcwd()
 
 
+
 def run(hyperparameter_config: dict):
     # Pretty print the run args
-<<<<<<< HEAD
     # hyperparameter_config["data_dir"] = ROOT + "/resources/SinD/Data"
     # hyperparameter_config["data_class"] = "sind"
     # hyperparameter_config["pattern"] = "Ped_smoothed_tracks"
@@ -31,11 +31,6 @@
     # hyperparameter_config["output_dir"] = ROOT + "/ray_results"
 
     hyperparameter_config["data_dir"] = ROOT + "/bags"
-=======
-    hyperparameter_config["data_dir"] = ROOT + "/resources/SinD/Data"
-    hyperparameter_config["data_class"] = "sind"
-    hyperparameter_config["pattern"] = "Ped_smoothed_tracks"
->>>>>>> d4ecd5b6
     hyperparameter_config["data_class"] = "sind"
     hyperparameter_config["pattern"] = "aggregated_data"
     hyperparameter_config["pos_encoding"] = "learnable"
@@ -43,6 +38,7 @@
     hyperparameter_config["comment"] = (
         "pretraining_through_imputation-hyperparameter_tuning"
     )
+    hyperparameter_config["output_dir"] = ROOT + "/ray_results"
     hyperparameter_config["output_dir"] = ROOT + "/ray_results"
 
     args_list = [f"--{k}={v}" for k, v in hyperparameter_config.items()]
@@ -69,6 +65,9 @@
     objective = tune.with_resources(
         tune.with_parameters(run), resources={"cpu": 12, "gpu": 1}
     )
+    objective = tune.with_resources(
+        tune.with_parameters(run), resources={"cpu": 12, "gpu": 1}
+    )
 
     tuner = tune.Tuner(
         trainable=objective,
