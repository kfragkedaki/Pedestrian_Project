import numpy as np
import os
import matplotlib.pyplot as plt
import pickle
from tqdm import tqdm
from copy import deepcopy
from src.reachability_analysis.operations import is_inside, zonotope_area
from src.reachability_analysis.labeling_oracle import LABELS
from src.reachability_analysis.simulation import (
    reachability_for_all_modes,
    get_test_label,
    get_test_config,
)
from src.clustering.run import get_cluster, load_config

import pandas as pd
import matplotlib.ticker as tck
import argparse


REVERSED_LABELS = {value: key for key, value in LABELS.items()}

ROOT_TEST = os.getcwd() + "/resources/test/"
DATASET = "8_02_1"
RA_PATH = "/SinD/reachable_sets.pkl"
RAB_PATH = "/SinD/reachable_base_sets.pkl"


def load_data_for_simulation(
    name: str = "Ped_smoothed_tracks.csv", input_len: int = 90, load_data: bool = False
):
    """Load the dataset in such way that it can be simulated
    with appropriate frame appearances from pedestrians

    Parameters:
    -----------
    name : str (default = 'Ped_smoothed_tracks.csv')
    """
    _path = "/".join([ROOT_TEST, DATASET, name])
    _data = pd.read_csv(_path)
    _last_frame = _data["frame_id"].max() + 1
    ped_data_for_RA = {}
    pedestrian_data = {}.fromkeys(list(range(0, _last_frame)))
    [pedestrian_data.update({i: {}}) for i in pedestrian_data.keys()]
    for _id in _data["track_id"].unique():
        ped = _data.loc[_data["track_id"] == _id]
        _, _f, x, y, vx, vy, ax, ay = (
            ped["track_id"],
            ped["frame_id"],
            ped["x"],
            ped["y"],
            ped["vx"],
            ped["vy"],
            ped["ax"],
            ped["ay"],
        )
        ped_data_for_RA.update(
            {
                _id: {
                    "frame_id": _f,
                    "x": x,
                    "y": y,
                    "vx": vx,
                    "vy": vy,
                    "ax": ax,
                    "ay": ay,
                }
            }
        )
    _data_chunks_for_RA = generate_input_for_sim(
        ped_data_for_RA, _last_frame, input_len, load_data
    )
    for _det in _data.values:
        _id, _f, _, _, x, y, vx, vy, ax, ay = _det
        if _id != "P2":  # Specific for 8_02_1
            pedestrian_data[_f].update(
                {_id: {"x": x, "y": y, "vx": vx, "vy": vy, "ax": ax, "ay": ay}}
            )
    return pedestrian_data, _data_chunks_for_RA, _last_frame


def generate_input_for_sim(
    data: dict, _last_frame: int, input_len: int = 90, load_data: bool = False
):
    """Generate the trajectory chunks for reachability analysis

    Parameters:
    -----------
    data : dict
        Dictionary of pedestrian data
    _last_frame : int
        The last frame in the dataset
    input_len : int
        The length of each chunk
    """
    if not load_data:
        _concat_data = {}.fromkeys(list(range(0, _last_frame)))
        [_concat_data.update({i: {}}) for i in _concat_data.keys()]
        for _j, _data in tqdm(data.items(), desc="Retrieving input"):
            if _j != "P2":  # Specific for 8_02_1
                _f, x, y, vx, vy, ax, ay = (
                    _data["frame_id"],
                    _data["x"],
                    _data["y"],
                    _data["vx"],
                    _data["vy"],
                    _data["ax"],
                    _data["ay"],
                )
                num_chunks = (
                    len(x) // input_len
                )  # Calculate how many full chunks can be made
                for _i in range(num_chunks-1):
                    start_past_idx = _i * input_len
                    end_past_idx = start_past_idx + input_len
                    _x_past, _y_past = np.array(x.iloc[start_past_idx:end_past_idx]), np.array(
                        y.iloc[start_past_idx:end_past_idx]
                    )
                    _vx_past, _vy_past = np.array(vx.iloc[start_past_idx:end_past_idx]), np.array(
                        vy.iloc[start_past_idx:end_past_idx]
                    )
                    _ax_past, _ay_past = np.array(ax.iloc[start_past_idx:end_past_idx]), np.array(
                        ay.iloc[start_past_idx:end_past_idx]
                    )

                    start_future_idx = end_past_idx
                    end_future_idx = start_future_idx + input_len
                    _x_future, _y_future = np.array(x.iloc[start_future_idx:end_future_idx]), np.array(
                        y.iloc[start_future_idx:end_future_idx]
                    )
                    _vx_future, _vy_future = np.array(vx.iloc[start_future_idx:end_future_idx]), np.array(
                        vy.iloc[start_future_idx:end_future_idx]
                    )
                    _ax_future, _ay_future = np.array(ax.iloc[start_future_idx:end_future_idx]), np.array(
                        ay.iloc[start_future_idx:end_future_idx]
                    )
                    _frame = _f.values[end_past_idx]

                    if (
                        _frame in _concat_data
                    ):  # Make sure the frame index exists in the dictionary
                        _concat_data[_frame].update(
                            {
                                _j: {
                                    "x": np.array([_x_past, _x_future]),
                                    "y": np.array([_y_past, _y_future]),
                                    "vx": np.array([_vx_past, _vx_future]),
                                    "vy": np.array([_vy_past, _vy_future]),
                                    "ax": np.array([_ax_past, _ax_future]),
                                    "ay": np.array([_ay_past, _ay_future]),
                                }
                            }
                        )
        return _concat_data
    else:
        _file = open(ROOT_TEST + "sim_dict.json", "rb")
        _new_data = pickle.load(_file)
        _file.close()
    return _new_data


def _simulation(
    load_data: bool = True,
    checkpoint: int = 5,
    frames: int = None,
    _baseline: bool = True,
    config: dict = None,
    original_data: bool = False,
):
    """Simulating the DATASET using the "true" mode (from the labeling oracle)

    Parameters:
    -----------
    input_len : int (default = 90)
    load_data : bool (default = True)
    load_calc_d_data : bool (default = True)
    checkpoint : int (default = 10)
    frames : int (default = None)
    all_modes : bool (default = False)
    """
    input_len = config["data_chunk_len"]
    _data, _RA_data, _last_frame = load_data_for_simulation(
        input_len=input_len, load_data=False
    )
    test_labeling_oracle = get_test_config(
        config, test_name=DATASET, original_data=False
    )
    if original_data:
        test_labeling_oracle_original = get_test_config(
            config, test_name=DATASET, original_data=True
        )

    data_statistics = {
        "baseline": {
            "memory_constraint": 0,
            'data_constraint': 0,
        },
        "total_count": 0,
        "distances_failed": {
<<<<<<< HEAD
            "T-b Cluster": 0,
            "Cluster": 0
=======
            "Transformer-encoded": 0,
            "Non-encoded": 0
>>>>>>> d4ecd5b6
        }
    }

    if not load_data:
        RA_l = {}.fromkeys(list(range(0, _last_frame)))
        [RA_l.update({i: {}}) for i in RA_l.keys()]
        RA_c = deepcopy(RA_l)
        RA_co = deepcopy(RA_l)
        RA_b = deepcopy(RA_l)
        for frame in tqdm(
            _data.keys() if not frames else range(0, frames),
            desc="Simulating " + DATASET,
        ):
            _RA = _RA_data[frame]
            for _ped_id, state in _data[frame].items():
                if _ped_id in _RA:
                    print(f"Pedestrian: {_ped_id}")
                    historical_trajectory = {key: value[0, :] for key, value in _RA[_ped_id].items()}
                    future_trajectory = {key: value[1, :] for key, value in _RA[_ped_id].items()}

                    pos = np.array([historical_trajectory["x"][-1], historical_trajectory["y"][-1]])
                    vel = np.array([historical_trajectory["vx"][-1], historical_trajectory["vy"][-1]])
                    past = pd.DataFrame(historical_trajectory)
                    past["track_id"] = 0

                    future = pd.DataFrame(future_trajectory)
                    future["track_id"] = 1
                    trajectory = pd.concat([past, future])

                    test_labeling_oracle.all_df = trajectory.set_index("track_id")
                    test_labeling_oracle.feature_df = test_labeling_oracle.all_df[test_labeling_oracle.feature_names]
                    test_labeling_oracle.all_IDs =  test_labeling_oracle.all_df.index.unique()

                    plotted_path, l = get_test_label(test_labeling_oracle)
                    c, distance_c = get_cluster(config, test_labeling_oracle)
                    test_cases = {
<<<<<<< HEAD
                        f"l_{l}": f"Label: {REVERSED_LABELS[l]}",
                        f"c_{c}": f"T-b Cluster: {c}",
                    }

                    if distance_c > 3:
                        data_statistics["distances_failed"].update({"T-b Cluster": data_statistics["distances_failed"]["T-b Cluster"]+1})
=======
                        f"l_{l}": f"Labeling: {REVERSED_LABELS[l]}",
                        f"c_{c}": f"Transformer-encoded: {c}",
                    }

                    if distance_c > 3:
                        data_statistics["distances_failed"].update({"Transformer-encoded": data_statistics["distances_failed"]["Transformer-encoded"]+1})
>>>>>>> d4ecd5b6

                    if original_data:
                        test_labeling_oracle_original.all_df = trajectory.set_index("track_id")
                        test_labeling_oracle_original.feature_df = test_labeling_oracle_original.all_df[
                            test_labeling_oracle_original.feature_names]
                        test_labeling_oracle_original.all_IDs = test_labeling_oracle_original.all_df.index.unique()

                        co, distance_co = get_cluster(
                            config, test_labeling_oracle_original
                        )
<<<<<<< HEAD
                        test_cases[f"co_{co}"] = f"Cluster: {co}"

                        if distance_co > 3:
                            print("Clustering: No cluster found with relatively low distance. Distance: ", distance_co)
                            print(f"Data Statistics: {data_statistics['distances_failed']}")
                            data_statistics["distances_failed"].update(
                                {"Cluster": data_statistics["distances_failed"]["Cluster"] + 1})
                            continue

                    if distance_c > 3:
                        print("T-b-Clustering: No cluster found with relatively low distance. Distance: ", distance_c)
=======
                        test_cases[f"co_{co}"] = f"Non-encoded: {co}"

                        if distance_co > 3:
                            print("Non-encoded Trajectory Clustering: No cluster found with relatively low distance. Distance: ", distance_co)
                            print(f"Data Statistics: {data_statistics['distances_failed']}")
                            data_statistics["distances_failed"].update(
                                {"Non-encoded": data_statistics["distances_failed"]["Non-encoded"] + 1})
                            continue

                    if distance_c > 3:
                        print("Transformer-encoded Trajectory Clustering: No cluster found with relatively low distance. Distance: ", distance_c)
>>>>>>> d4ecd5b6
                        print(f"Data Statistics: {data_statistics['distances_failed']}")
                        continue

                    print(f"Test_cases: {test_cases}")
                    res_zontopes = reachability_for_all_modes(
                        pos,
                        vel,
                        baseline=_baseline,
                        config=config,
                        test_cases=test_cases,
                        show_plot=True,
                        trajectory=plotted_path,
                        load_data=True,
                        data_statistics=data_statistics,
                        title=f"Pedestrian {_ped_id}, Frame: {frame}, pos {pos}"
<<<<<<< HEAD
                    )
                    if res_zontopes is None:
                        continue
                    
                    _, _, _, _z_all = res_zontopes

                    if f"l_{l}" in test_cases: 
                        RA_l[frame].update(
                        {_ped_id: {"zonotopes": _z_all[test_cases[f"l_{l}"]], "id": l}}
                    )
=======
                    )
                    if res_zontopes is None:
                        continue
                    
                    _, _, _, _z_all = res_zontopes

                    if f"l_{l}" in test_cases: 
                        RA_l[frame].update(
                        {_ped_id: {"zonotopes": _z_all[test_cases[f"l_{l}"]], "id": l}}
                    )
>>>>>>> d4ecd5b6
                    if f"c_{c}" in test_cases:
                        RA_c[frame].update(
                            {_ped_id: {"zonotopes": _z_all[test_cases[f"c_{c}"]], "id": c}}
                        )
                    if original_data:
                        RA_co[frame].update(
                            {
                                _ped_id: {
                                    "zonotopes": _z_all[test_cases[f"co_{co}"]],
                                    "id": co,
                                }
                            }
                        )

                    if _baseline:
                        RA_b[frame].update({_ped_id: _z_all["baselines"]})

            if frame % checkpoint and frame != 0:
                _f = open(ROOT_TEST + DATASET + "_accuracy.pkl", "wb")
                pickle.dump([RA_l, RA_c, RA_co, RA_b, data_statistics, (frame, _last_frame)], _f)
                _f.close()

        _f = open(ROOT_TEST + DATASET + "_accuracy.pkl", "wb")
        pickle.dump([RA_l, RA_c, RA_co, RA_b, data_statistics, (frame, _last_frame)], _f)
        _f.close()
    else:
        _f = open(ROOT_TEST + DATASET + "_accuracy.pkl", "rb")
        RA_l, RA_c, RA_co, RA_b, data_statistics, _frames = pickle.load(_f)
        _f.close()

    RA_c_volume, i_c_volume = 0, 0
    RA_l_volume, i_l_volume = 0, 0
    RA_b_volume, i_b_volume = 0, 0
    RA_co_volume, i_co_volume = 0, 0

    RA_b_acc = np.array([0] * input_len)
    RA_l_acc = np.array([0] * input_len)
    RA_c_acc = np.array([0] * input_len)
    RA_co_acc = np.array([0] * input_len)
    i_l = np.array([0] * input_len)
    i_c = np.array([0] * input_len)
    i_b = np.array([0] * input_len)
    i_co = np.array([0] * input_len)
    for frame in tqdm(RA_l.keys(), desc="Calculating accuracy for " + DATASET):
        _RA = _RA_data[frame]
        for _ped_id, state in _data[frame].items():
            if _ped_id in _RA:
                if RA_l[frame]:
                    _z_l_all = RA_l[frame][_ped_id]["zonotopes"]
                if RA_c[frame]:
                    _z_c_all = RA_c[frame][_ped_id]["zonotopes"]
                if RA_co[frame]:
                    _z_co_all = RA_co[frame][_ped_id]["zonotopes"]
<<<<<<< HEAD

                if RA_b[frame] and _baseline:
                    _b = RA_b[frame][_ped_id]

=======

                if RA_b[frame] and _baseline:
                    _b = RA_b[frame][_ped_id]

>>>>>>> d4ecd5b6
                for k in range(0, input_len - 1):
                    state_k = _data[frame + k][_ped_id]
                    pos_k = np.array([state_k["x"], state_k["y"]])
                    try:
                        # T-f Clsuters
                        if RA_c[frame]:
                            zono = _z_c_all[k]
<<<<<<< HEAD
                            _inside = int(is_inside(zono, pos_k))
                            RA_c_acc[k] += _inside
                            i_c[k] += 1
=======
                            if zonotope_area(zono) < 1000:
                                # exclude outliers
                                _inside = int(is_inside(zono, pos_k))
                                RA_c_acc[k] += _inside
                                i_c[k] += 1
                                if _inside and k==input_len - 2:
                                    # last zonotope
                                    RA_c_volume += zonotope_area(zono)
                                    i_c_volume += 1

                        # Original Clsuters
                        if RA_co[frame]:
                            zono = _z_co_all[k]
                            if zonotope_area(zono)<1000:
                                # exclude outliers
                                _inside = int(is_inside(zono, pos_k))
                                RA_co_acc[k] += _inside
                                i_co[k] += 1
                                if _inside and k==input_len - 2:
                                    # last zonotope
                                    RA_co_volume += zonotope_area(zono)
                                    i_co_volume += 1
>>>>>>> d4ecd5b6

                        # Original Clsuters
                        if RA_co[frame]:
                            zono = _z_co_all[k]
                            _inside = int(is_inside(zono, pos_k))
                            RA_co_acc[k] += _inside
                            i_co[k] += 1

                        # Labels
                        if RA_l[frame]:
                            zono = _z_l_all[k]
                            if zonotope_area(zono)<1000:
                                # exclude outliers
                                _inside = int(is_inside(zono, pos_k))
                                RA_l_acc[k] += _inside
                                i_l[k] += 1
                                if _inside and k==input_len - 2:
                                    # last zonotope
                                    RA_l_volume += zonotope_area(zono)
                                    i_l_volume += 1

                        # Baseline
                        if RA_b[frame] and _baseline:
<<<<<<< HEAD
                            _inside = int(
                                is_inside(_b[k], pos_k)
                            )  # Does not have all zonotopes
                            RA_b_acc[k] += _inside
                            i_b[k] += 1
=======
                            if zonotope_area(_b[k])<1000:
                                # exclude outliers
                                _inside = int(
                                    is_inside(_b[k], pos_k)
                                )  # Does not have all zonotopes
                                RA_b_acc[k] += _inside
                                i_b[k] += 1
                                if _inside and k==input_len - 2:
                                    # last zonotope
                                    RA_b_volume += zonotope_area(_b[k])
                                    i_b_volume += 1
>>>>>>> d4ecd5b6

                    except Exception as err:
                        print("Error Label", err)
                        pass

    ids_l = np.where(i_l == 0)[0]
    ids_c = np.where(i_c == 0)[0]
    ids_b = np.where(i_b == 0)[0]
    ids_co = np.where(i_co == 0)[0]
    RA_c_acc, _i_c = RA_c_acc[0 : ids_c[0]], i_c[0 : ids_c[0]]
    RA_l_acc, _i_l = RA_l_acc[0 : ids_l[0]], i_l[0 : ids_l[0]]
    RA_b_acc, _i_b = RA_b_acc[0 : ids_b[0]], i_b[0 : ids_b[0]]
    RA_co_acc, _i_co = RA_co_acc[0 : ids_co[0]], i_co[0 : ids_co[0]]
<<<<<<< HEAD

    print(f"Data Statistics: {data_statistics}")
    _f_stats = open(ROOT_TEST + "state_inclusion_acc_statistics.pkl", "wb")
    pickle.dump(data_statistics, _f_stats)
=======

    print(f"Data Statistics: {data_statistics}")
    _f_stats = open(ROOT_TEST + "state_inclusion_acc_statistics.pkl", "wb")
    pickle.dump(data_statistics, _f_stats)

    if i_b_volume !=0 :
        print(f"Average Volumes: Baseline: {RA_b_volume/i_b_volume}, Labeling:{RA_l_volume/i_l_volume}, \
         Non-encoded Trajectory Clustering:{RA_co_volume/i_co_volume}, Transformer-encoded Trajectory Clustering:{RA_c_volume/i_c_volume}")
        _f_volumes =  open(ROOT_TEST + "state_inclusion_acc_volumes.pkl", "wb")
        pickle.dump({"baseline": [RA_b_volume, i_b_volume], "labeling": [RA_l_volume, i_l_volume], "clustering": [RA_co_volume, i_co_volume], "transformer": [RA_c_volume, i_c_volume]}, _f_volumes)
>>>>>>> d4ecd5b6

    print(
        f"Labeling Acurracy: {RA_l_acc / _i_l}, T-f Clustering Accuracy: {RA_c_acc / _i_c}, Baseline Accuracy: {RA_b_acc/_i_b}"
    )
    _f_l = open(ROOT_TEST + "state_inclusion_acc_label.pkl", "wb")
    _f_c = open(ROOT_TEST + "state_inclusion_acc_clsuter.pkl", "wb")
    _f_b = open(ROOT_TEST + "state_inclusion_acc_baseline.pkl", "wb")

    pickle.dump(RA_c_acc / _i_c * 100, _f_c)
    pickle.dump(RA_l_acc / _i_l * 100, _f_l)
    pickle.dump(RA_b_acc / _i_b * 100, _f_b)

    _f_c.close()
    _f_l.close()
    _f_b.close()

    if original_data:
        print(f"Original Clustering Accuracy: {RA_co_acc / _i_co}")
        _f_co = open(ROOT_TEST + "state_inclusion_acc_cluster_original.pkl", "wb")
        pickle.dump(RA_co_acc / _i_co * 100, _f_co)
        _f_co.close()


COLORS = [
    [60 / 255, 159 / 255, 69 / 255, 1],  # Behavioral Zonotope
    [32 / 255, 102 / 255, 168 / 255, 1],  # Transformer-based Cluster Zonotope
    [0.55, 0.14, 0.14, 1],  # Baseline Zonotope
    # [239/ 255, 201/ 255, 88/ 255, 1] # Cluster Zonotope
    [0, 0, 0, 1],  # Cluster Zonotope
]


def visualize_state_inclusion_acc(
    baseline: bool = True,
    convergence: bool = True,
    side: str = "right",
    original_data: bool = False,
):
    # plt.rcParams.update({'font.size': 14})
    if baseline:
        _f_b = open(ROOT_TEST + "state_inclusion_acc_baseline.pkl", "rb")
        RA_b_acc = pickle.load(_f_b)
        _f_b.close()

    _f_l = open(ROOT_TEST + "state_inclusion_acc_label.pkl", "rb")
    _f_c = open(ROOT_TEST + "state_inclusion_acc_clsuter.pkl", "rb")

    if original_data:
        _f_co = open(ROOT_TEST + "state_inclusion_acc_cluster_original.pkl", "rb")
        RA_co_acc = pickle.load(_f_co)
        _f_co.close()

    RA_l_acc = pickle.load(_f_l)
    RA_c_acc = pickle.load(_f_c)
    _f_l.close()
    _f_c.close()

    fig, ax = plt.subplots()
    fig.set_size_inches(8 / 1.5, 4.2 / 1.5)
    fig.subplots_adjust(top=0.96, left=0.090, bottom=0.165, right=0.93)

    _x = np.array(list(range(2, len(RA_l_acc) + 1))) / 10
<<<<<<< HEAD
    ax.plot(_x, RA_l_acc[1:], "--", color=COLORS[0], label="Labeling")
    ax.plot(_x, RA_c_acc[1:], "-", color=COLORS[1], label="Transformer-based Clustering")

    if original_data:
        ax.plot(_x, RA_co_acc[1:], ":", color=COLORS[3], label="Clustering", lw=1.8)

    if baseline:
        plt.plot(_x, RA_b_acc[1:], "-.", color=COLORS[2], label="Baseline")
=======
    if baseline:
        plt.plot(_x, RA_b_acc[1:], "-.", color=COLORS[2], label="Baseline")
    ax.plot(_x, RA_l_acc[1:], "--", color=COLORS[0], label="Labeling")

    if original_data:
        ax.plot(_x, RA_co_acc[1:], ":", color=COLORS[3], label="Non-encoded", lw=1.8)

    ax.plot(_x, RA_c_acc[1:], "-", color=COLORS[1], label="Transformer-encoded")

>>>>>>> d4ecd5b6

    ax.set_ylim([0, 110]), ax.set_xlim([0, 5])
    ax.yaxis.set_minor_locator(tck.AutoMinorLocator())
    ax.xaxis.set_minor_locator(tck.AutoMinorLocator())
    ax.minorticks_on()

    ax.set_ylabel("Accuracy [%]", fontweight="bold", fontsize="14")
    ax.set_xlabel("Time horizon, N [s]", fontweight="bold", fontsize="14")
    ax.legend()

    ax.grid(which="major")
    ax.grid(which="minor", ls="--", linewidth=0.33)

    if convergence:
        ax1 = ax.twinx()
<<<<<<< HEAD
        ax1.set_yticks([85], ["85%"])
        ax1.tick_params(axis="y", colors=COLORS[3], labelsize=10)
        ax1.grid(alpha=0.6)
        ax1.set_ylim([0, 110])
        ax1.yaxis.set_ticks_position(side)
        ax2 = ax.twinx()
        ax2.set_yticks([96], ["96%"])
        ax2.tick_params(axis="y", colors=COLORS[1], labelsize=10)
=======
        ax1.set_yticks([86], ["86%"])
        ax1.tick_params(axis="y", colors=COLORS[3], labelsize=10) # Cluster
        ax1.grid(alpha=0.6)
        ax1.set_ylim([0, 110])
        ax1.yaxis.set_ticks_position(side)

        ax2 = ax.twinx()
        ax2.set_yticks([94], ["94%"])
        ax2.tick_params(axis="y", colors=COLORS[1], labelsize=10) # T-b
>>>>>>> d4ecd5b6
        ax2.grid(alpha=0.6)
        ax2.set_ylim([0, 110])
        ax2.yaxis.set_ticks_position(side)
        ax3 = ax.twinx()
<<<<<<< HEAD
        ax3.set_yticks([99], ["99%"])
        ax3.tick_params(axis="y", colors=COLORS[2], labelsize=10)
=======
        ax3.set_yticks([98], ["98%"])
        ax3.tick_params(axis="y", colors=COLORS[2], labelsize=10) # Baseline
>>>>>>> d4ecd5b6
        ax3.grid(alpha=0.6)
        ax3.set_ylim([0, 110])
        # Adjust label position by offsetting
        for label in ax3.get_yticklabels():
            label.set_verticalalignment('bottom')  # Adjusts vertical alignment to move label up

        ax3.yaxis.set_ticks_position(side)

<<<<<<< HEAD
=======
        ax4 = ax.twinx()
        ax4.set_yticks([90], ["90%"])
        ax4.tick_params(axis="y", colors=COLORS[0], labelsize=10) # Baseline
        ax4.grid(alpha=0.6)
        ax4.set_ylim([0, 110])
        ax4.yaxis.set_ticks_position(side)

        # Adjust label position by offsetting
        for label in ax3.get_yticklabels():
            label.set_verticalalignment('bottom')  # Adjusts vertical alignment to move label up

        # Adjust label position by offsetting
        for label in ax2.get_yticklabels():
            label.set_verticalalignment('baseline')  # Adjusts vertical alignment to move label up

        # Adjust label position by offsetting
        for label in ax1.get_yticklabels():
            label.set_verticalalignment('top')  # Adjusts vertical alignment to move label up

>>>>>>> d4ecd5b6
    plt.savefig(ROOT_TEST + "accuracy.png", dpi=300, bbox_inches="tight")
    plt.show()


def get_state_inclusion_acc(config, original_data=False):
    """Code to reproduce the state inclusion accuracy

    NOTE: This might take forever to compute. To tackle
    this, try decreasing the value of the 'frames' argument.
    """
    _simulation(
<<<<<<< HEAD
        load_data=False, config=config, _baseline=True, original_data=original_data
    )
    visualize_state_inclusion_acc(
        baseline=True, convergence=True, original_data=original_data
=======
        load_data=True, config=config, _baseline=True, original_data=original_data
    )
    visualize_state_inclusion_acc(
         baseline=True, convergence=True, original_data=original_data
>>>>>>> d4ecd5b6
    )


if __name__ == "__main__":
    config = load_config()

    parser = argparse.ArgumentParser(
        description="Run clustering script with arguments."
    )
    parser.add_argument(
        "--original_data",
        type=bool,
        default=False,
        help="If the original data should be used for clustering.",
    )
    args = parser.parse_args()

    print("Original_data: ", args.original_data)
    get_state_inclusion_acc(config, original_data=args.original_data)
<|MERGE_RESOLUTION|>--- conflicted
+++ resolved
@@ -1,700 +1,604 @@
-import numpy as np
-import os
-import matplotlib.pyplot as plt
-import pickle
-from tqdm import tqdm
-from copy import deepcopy
-from src.reachability_analysis.operations import is_inside, zonotope_area
-from src.reachability_analysis.labeling_oracle import LABELS
-from src.reachability_analysis.simulation import (
-    reachability_for_all_modes,
-    get_test_label,
-    get_test_config,
-)
-from src.clustering.run import get_cluster, load_config
-
-import pandas as pd
-import matplotlib.ticker as tck
-import argparse
-
-
-REVERSED_LABELS = {value: key for key, value in LABELS.items()}
-
-ROOT_TEST = os.getcwd() + "/resources/test/"
-DATASET = "8_02_1"
-RA_PATH = "/SinD/reachable_sets.pkl"
-RAB_PATH = "/SinD/reachable_base_sets.pkl"
-
-
-def load_data_for_simulation(
-    name: str = "Ped_smoothed_tracks.csv", input_len: int = 90, load_data: bool = False
-):
-    """Load the dataset in such way that it can be simulated
-    with appropriate frame appearances from pedestrians
-
-    Parameters:
-    -----------
-    name : str (default = 'Ped_smoothed_tracks.csv')
-    """
-    _path = "/".join([ROOT_TEST, DATASET, name])
-    _data = pd.read_csv(_path)
-    _last_frame = _data["frame_id"].max() + 1
-    ped_data_for_RA = {}
-    pedestrian_data = {}.fromkeys(list(range(0, _last_frame)))
-    [pedestrian_data.update({i: {}}) for i in pedestrian_data.keys()]
-    for _id in _data["track_id"].unique():
-        ped = _data.loc[_data["track_id"] == _id]
-        _, _f, x, y, vx, vy, ax, ay = (
-            ped["track_id"],
-            ped["frame_id"],
-            ped["x"],
-            ped["y"],
-            ped["vx"],
-            ped["vy"],
-            ped["ax"],
-            ped["ay"],
-        )
-        ped_data_for_RA.update(
-            {
-                _id: {
-                    "frame_id": _f,
-                    "x": x,
-                    "y": y,
-                    "vx": vx,
-                    "vy": vy,
-                    "ax": ax,
-                    "ay": ay,
-                }
-            }
-        )
-    _data_chunks_for_RA = generate_input_for_sim(
-        ped_data_for_RA, _last_frame, input_len, load_data
-    )
-    for _det in _data.values:
-        _id, _f, _, _, x, y, vx, vy, ax, ay = _det
-        if _id != "P2":  # Specific for 8_02_1
-            pedestrian_data[_f].update(
-                {_id: {"x": x, "y": y, "vx": vx, "vy": vy, "ax": ax, "ay": ay}}
-            )
-    return pedestrian_data, _data_chunks_for_RA, _last_frame
-
-
-def generate_input_for_sim(
-    data: dict, _last_frame: int, input_len: int = 90, load_data: bool = False
-):
-    """Generate the trajectory chunks for reachability analysis
-
-    Parameters:
-    -----------
-    data : dict
-        Dictionary of pedestrian data
-    _last_frame : int
-        The last frame in the dataset
-    input_len : int
-        The length of each chunk
-    """
-    if not load_data:
-        _concat_data = {}.fromkeys(list(range(0, _last_frame)))
-        [_concat_data.update({i: {}}) for i in _concat_data.keys()]
-        for _j, _data in tqdm(data.items(), desc="Retrieving input"):
-            if _j != "P2":  # Specific for 8_02_1
-                _f, x, y, vx, vy, ax, ay = (
-                    _data["frame_id"],
-                    _data["x"],
-                    _data["y"],
-                    _data["vx"],
-                    _data["vy"],
-                    _data["ax"],
-                    _data["ay"],
-                )
-                num_chunks = (
-                    len(x) // input_len
-                )  # Calculate how many full chunks can be made
-                for _i in range(num_chunks-1):
-                    start_past_idx = _i * input_len
-                    end_past_idx = start_past_idx + input_len
-                    _x_past, _y_past = np.array(x.iloc[start_past_idx:end_past_idx]), np.array(
-                        y.iloc[start_past_idx:end_past_idx]
-                    )
-                    _vx_past, _vy_past = np.array(vx.iloc[start_past_idx:end_past_idx]), np.array(
-                        vy.iloc[start_past_idx:end_past_idx]
-                    )
-                    _ax_past, _ay_past = np.array(ax.iloc[start_past_idx:end_past_idx]), np.array(
-                        ay.iloc[start_past_idx:end_past_idx]
-                    )
-
-                    start_future_idx = end_past_idx
-                    end_future_idx = start_future_idx + input_len
-                    _x_future, _y_future = np.array(x.iloc[start_future_idx:end_future_idx]), np.array(
-                        y.iloc[start_future_idx:end_future_idx]
-                    )
-                    _vx_future, _vy_future = np.array(vx.iloc[start_future_idx:end_future_idx]), np.array(
-                        vy.iloc[start_future_idx:end_future_idx]
-                    )
-                    _ax_future, _ay_future = np.array(ax.iloc[start_future_idx:end_future_idx]), np.array(
-                        ay.iloc[start_future_idx:end_future_idx]
-                    )
-                    _frame = _f.values[end_past_idx]
-
-                    if (
-                        _frame in _concat_data
-                    ):  # Make sure the frame index exists in the dictionary
-                        _concat_data[_frame].update(
-                            {
-                                _j: {
-                                    "x": np.array([_x_past, _x_future]),
-                                    "y": np.array([_y_past, _y_future]),
-                                    "vx": np.array([_vx_past, _vx_future]),
-                                    "vy": np.array([_vy_past, _vy_future]),
-                                    "ax": np.array([_ax_past, _ax_future]),
-                                    "ay": np.array([_ay_past, _ay_future]),
-                                }
-                            }
-                        )
-        return _concat_data
-    else:
-        _file = open(ROOT_TEST + "sim_dict.json", "rb")
-        _new_data = pickle.load(_file)
-        _file.close()
-    return _new_data
-
-
-def _simulation(
-    load_data: bool = True,
-    checkpoint: int = 5,
-    frames: int = None,
-    _baseline: bool = True,
-    config: dict = None,
-    original_data: bool = False,
-):
-    """Simulating the DATASET using the "true" mode (from the labeling oracle)
-
-    Parameters:
-    -----------
-    input_len : int (default = 90)
-    load_data : bool (default = True)
-    load_calc_d_data : bool (default = True)
-    checkpoint : int (default = 10)
-    frames : int (default = None)
-    all_modes : bool (default = False)
-    """
-    input_len = config["data_chunk_len"]
-    _data, _RA_data, _last_frame = load_data_for_simulation(
-        input_len=input_len, load_data=False
-    )
-    test_labeling_oracle = get_test_config(
-        config, test_name=DATASET, original_data=False
-    )
-    if original_data:
-        test_labeling_oracle_original = get_test_config(
-            config, test_name=DATASET, original_data=True
-        )
-
-    data_statistics = {
-        "baseline": {
-            "memory_constraint": 0,
-            'data_constraint': 0,
-        },
-        "total_count": 0,
-        "distances_failed": {
-<<<<<<< HEAD
-            "T-b Cluster": 0,
-            "Cluster": 0
-=======
-            "Transformer-encoded": 0,
-            "Non-encoded": 0
->>>>>>> d4ecd5b6
-        }
-    }
-
-    if not load_data:
-        RA_l = {}.fromkeys(list(range(0, _last_frame)))
-        [RA_l.update({i: {}}) for i in RA_l.keys()]
-        RA_c = deepcopy(RA_l)
-        RA_co = deepcopy(RA_l)
-        RA_b = deepcopy(RA_l)
-        for frame in tqdm(
-            _data.keys() if not frames else range(0, frames),
-            desc="Simulating " + DATASET,
-        ):
-            _RA = _RA_data[frame]
-            for _ped_id, state in _data[frame].items():
-                if _ped_id in _RA:
-                    print(f"Pedestrian: {_ped_id}")
-                    historical_trajectory = {key: value[0, :] for key, value in _RA[_ped_id].items()}
-                    future_trajectory = {key: value[1, :] for key, value in _RA[_ped_id].items()}
-
-                    pos = np.array([historical_trajectory["x"][-1], historical_trajectory["y"][-1]])
-                    vel = np.array([historical_trajectory["vx"][-1], historical_trajectory["vy"][-1]])
-                    past = pd.DataFrame(historical_trajectory)
-                    past["track_id"] = 0
-
-                    future = pd.DataFrame(future_trajectory)
-                    future["track_id"] = 1
-                    trajectory = pd.concat([past, future])
-
-                    test_labeling_oracle.all_df = trajectory.set_index("track_id")
-                    test_labeling_oracle.feature_df = test_labeling_oracle.all_df[test_labeling_oracle.feature_names]
-                    test_labeling_oracle.all_IDs =  test_labeling_oracle.all_df.index.unique()
-
-                    plotted_path, l = get_test_label(test_labeling_oracle)
-                    c, distance_c = get_cluster(config, test_labeling_oracle)
-                    test_cases = {
-<<<<<<< HEAD
-                        f"l_{l}": f"Label: {REVERSED_LABELS[l]}",
-                        f"c_{c}": f"T-b Cluster: {c}",
-                    }
-
-                    if distance_c > 3:
-                        data_statistics["distances_failed"].update({"T-b Cluster": data_statistics["distances_failed"]["T-b Cluster"]+1})
-=======
-                        f"l_{l}": f"Labeling: {REVERSED_LABELS[l]}",
-                        f"c_{c}": f"Transformer-encoded: {c}",
-                    }
-
-                    if distance_c > 3:
-                        data_statistics["distances_failed"].update({"Transformer-encoded": data_statistics["distances_failed"]["Transformer-encoded"]+1})
->>>>>>> d4ecd5b6
-
-                    if original_data:
-                        test_labeling_oracle_original.all_df = trajectory.set_index("track_id")
-                        test_labeling_oracle_original.feature_df = test_labeling_oracle_original.all_df[
-                            test_labeling_oracle_original.feature_names]
-                        test_labeling_oracle_original.all_IDs = test_labeling_oracle_original.all_df.index.unique()
-
-                        co, distance_co = get_cluster(
-                            config, test_labeling_oracle_original
-                        )
-<<<<<<< HEAD
-                        test_cases[f"co_{co}"] = f"Cluster: {co}"
-
-                        if distance_co > 3:
-                            print("Clustering: No cluster found with relatively low distance. Distance: ", distance_co)
-                            print(f"Data Statistics: {data_statistics['distances_failed']}")
-                            data_statistics["distances_failed"].update(
-                                {"Cluster": data_statistics["distances_failed"]["Cluster"] + 1})
-                            continue
-
-                    if distance_c > 3:
-                        print("T-b-Clustering: No cluster found with relatively low distance. Distance: ", distance_c)
-=======
-                        test_cases[f"co_{co}"] = f"Non-encoded: {co}"
-
-                        if distance_co > 3:
-                            print("Non-encoded Trajectory Clustering: No cluster found with relatively low distance. Distance: ", distance_co)
-                            print(f"Data Statistics: {data_statistics['distances_failed']}")
-                            data_statistics["distances_failed"].update(
-                                {"Non-encoded": data_statistics["distances_failed"]["Non-encoded"] + 1})
-                            continue
-
-                    if distance_c > 3:
-                        print("Transformer-encoded Trajectory Clustering: No cluster found with relatively low distance. Distance: ", distance_c)
->>>>>>> d4ecd5b6
-                        print(f"Data Statistics: {data_statistics['distances_failed']}")
-                        continue
-
-                    print(f"Test_cases: {test_cases}")
-                    res_zontopes = reachability_for_all_modes(
-                        pos,
-                        vel,
-                        baseline=_baseline,
-                        config=config,
-                        test_cases=test_cases,
-                        show_plot=True,
-                        trajectory=plotted_path,
-                        load_data=True,
-                        data_statistics=data_statistics,
-                        title=f"Pedestrian {_ped_id}, Frame: {frame}, pos {pos}"
-<<<<<<< HEAD
-                    )
-                    if res_zontopes is None:
-                        continue
-                    
-                    _, _, _, _z_all = res_zontopes
-
-                    if f"l_{l}" in test_cases: 
-                        RA_l[frame].update(
-                        {_ped_id: {"zonotopes": _z_all[test_cases[f"l_{l}"]], "id": l}}
-                    )
-=======
-                    )
-                    if res_zontopes is None:
-                        continue
-                    
-                    _, _, _, _z_all = res_zontopes
-
-                    if f"l_{l}" in test_cases: 
-                        RA_l[frame].update(
-                        {_ped_id: {"zonotopes": _z_all[test_cases[f"l_{l}"]], "id": l}}
-                    )
->>>>>>> d4ecd5b6
-                    if f"c_{c}" in test_cases:
-                        RA_c[frame].update(
-                            {_ped_id: {"zonotopes": _z_all[test_cases[f"c_{c}"]], "id": c}}
-                        )
-                    if original_data:
-                        RA_co[frame].update(
-                            {
-                                _ped_id: {
-                                    "zonotopes": _z_all[test_cases[f"co_{co}"]],
-                                    "id": co,
-                                }
-                            }
-                        )
-
-                    if _baseline:
-                        RA_b[frame].update({_ped_id: _z_all["baselines"]})
-
-            if frame % checkpoint and frame != 0:
-                _f = open(ROOT_TEST + DATASET + "_accuracy.pkl", "wb")
-                pickle.dump([RA_l, RA_c, RA_co, RA_b, data_statistics, (frame, _last_frame)], _f)
-                _f.close()
-
-        _f = open(ROOT_TEST + DATASET + "_accuracy.pkl", "wb")
-        pickle.dump([RA_l, RA_c, RA_co, RA_b, data_statistics, (frame, _last_frame)], _f)
-        _f.close()
-    else:
-        _f = open(ROOT_TEST + DATASET + "_accuracy.pkl", "rb")
-        RA_l, RA_c, RA_co, RA_b, data_statistics, _frames = pickle.load(_f)
-        _f.close()
-
-    RA_c_volume, i_c_volume = 0, 0
-    RA_l_volume, i_l_volume = 0, 0
-    RA_b_volume, i_b_volume = 0, 0
-    RA_co_volume, i_co_volume = 0, 0
-
-    RA_b_acc = np.array([0] * input_len)
-    RA_l_acc = np.array([0] * input_len)
-    RA_c_acc = np.array([0] * input_len)
-    RA_co_acc = np.array([0] * input_len)
-    i_l = np.array([0] * input_len)
-    i_c = np.array([0] * input_len)
-    i_b = np.array([0] * input_len)
-    i_co = np.array([0] * input_len)
-    for frame in tqdm(RA_l.keys(), desc="Calculating accuracy for " + DATASET):
-        _RA = _RA_data[frame]
-        for _ped_id, state in _data[frame].items():
-            if _ped_id in _RA:
-                if RA_l[frame]:
-                    _z_l_all = RA_l[frame][_ped_id]["zonotopes"]
-                if RA_c[frame]:
-                    _z_c_all = RA_c[frame][_ped_id]["zonotopes"]
-                if RA_co[frame]:
-                    _z_co_all = RA_co[frame][_ped_id]["zonotopes"]
-<<<<<<< HEAD
-
-                if RA_b[frame] and _baseline:
-                    _b = RA_b[frame][_ped_id]
-
-=======
-
-                if RA_b[frame] and _baseline:
-                    _b = RA_b[frame][_ped_id]
-
->>>>>>> d4ecd5b6
-                for k in range(0, input_len - 1):
-                    state_k = _data[frame + k][_ped_id]
-                    pos_k = np.array([state_k["x"], state_k["y"]])
-                    try:
-                        # T-f Clsuters
-                        if RA_c[frame]:
-                            zono = _z_c_all[k]
-<<<<<<< HEAD
-                            _inside = int(is_inside(zono, pos_k))
-                            RA_c_acc[k] += _inside
-                            i_c[k] += 1
-=======
-                            if zonotope_area(zono) < 1000:
-                                # exclude outliers
-                                _inside = int(is_inside(zono, pos_k))
-                                RA_c_acc[k] += _inside
-                                i_c[k] += 1
-                                if _inside and k==input_len - 2:
-                                    # last zonotope
-                                    RA_c_volume += zonotope_area(zono)
-                                    i_c_volume += 1
-
-                        # Original Clsuters
-                        if RA_co[frame]:
-                            zono = _z_co_all[k]
-                            if zonotope_area(zono)<1000:
-                                # exclude outliers
-                                _inside = int(is_inside(zono, pos_k))
-                                RA_co_acc[k] += _inside
-                                i_co[k] += 1
-                                if _inside and k==input_len - 2:
-                                    # last zonotope
-                                    RA_co_volume += zonotope_area(zono)
-                                    i_co_volume += 1
->>>>>>> d4ecd5b6
-
-                        # Original Clsuters
-                        if RA_co[frame]:
-                            zono = _z_co_all[k]
-                            _inside = int(is_inside(zono, pos_k))
-                            RA_co_acc[k] += _inside
-                            i_co[k] += 1
-
-                        # Labels
-                        if RA_l[frame]:
-                            zono = _z_l_all[k]
-                            if zonotope_area(zono)<1000:
-                                # exclude outliers
-                                _inside = int(is_inside(zono, pos_k))
-                                RA_l_acc[k] += _inside
-                                i_l[k] += 1
-                                if _inside and k==input_len - 2:
-                                    # last zonotope
-                                    RA_l_volume += zonotope_area(zono)
-                                    i_l_volume += 1
-
-                        # Baseline
-                        if RA_b[frame] and _baseline:
-<<<<<<< HEAD
-                            _inside = int(
-                                is_inside(_b[k], pos_k)
-                            )  # Does not have all zonotopes
-                            RA_b_acc[k] += _inside
-                            i_b[k] += 1
-=======
-                            if zonotope_area(_b[k])<1000:
-                                # exclude outliers
-                                _inside = int(
-                                    is_inside(_b[k], pos_k)
-                                )  # Does not have all zonotopes
-                                RA_b_acc[k] += _inside
-                                i_b[k] += 1
-                                if _inside and k==input_len - 2:
-                                    # last zonotope
-                                    RA_b_volume += zonotope_area(_b[k])
-                                    i_b_volume += 1
->>>>>>> d4ecd5b6
-
-                    except Exception as err:
-                        print("Error Label", err)
-                        pass
-
-    ids_l = np.where(i_l == 0)[0]
-    ids_c = np.where(i_c == 0)[0]
-    ids_b = np.where(i_b == 0)[0]
-    ids_co = np.where(i_co == 0)[0]
-    RA_c_acc, _i_c = RA_c_acc[0 : ids_c[0]], i_c[0 : ids_c[0]]
-    RA_l_acc, _i_l = RA_l_acc[0 : ids_l[0]], i_l[0 : ids_l[0]]
-    RA_b_acc, _i_b = RA_b_acc[0 : ids_b[0]], i_b[0 : ids_b[0]]
-    RA_co_acc, _i_co = RA_co_acc[0 : ids_co[0]], i_co[0 : ids_co[0]]
-<<<<<<< HEAD
-
-    print(f"Data Statistics: {data_statistics}")
-    _f_stats = open(ROOT_TEST + "state_inclusion_acc_statistics.pkl", "wb")
-    pickle.dump(data_statistics, _f_stats)
-=======
-
-    print(f"Data Statistics: {data_statistics}")
-    _f_stats = open(ROOT_TEST + "state_inclusion_acc_statistics.pkl", "wb")
-    pickle.dump(data_statistics, _f_stats)
-
-    if i_b_volume !=0 :
-        print(f"Average Volumes: Baseline: {RA_b_volume/i_b_volume}, Labeling:{RA_l_volume/i_l_volume}, \
-         Non-encoded Trajectory Clustering:{RA_co_volume/i_co_volume}, Transformer-encoded Trajectory Clustering:{RA_c_volume/i_c_volume}")
-        _f_volumes =  open(ROOT_TEST + "state_inclusion_acc_volumes.pkl", "wb")
-        pickle.dump({"baseline": [RA_b_volume, i_b_volume], "labeling": [RA_l_volume, i_l_volume], "clustering": [RA_co_volume, i_co_volume], "transformer": [RA_c_volume, i_c_volume]}, _f_volumes)
->>>>>>> d4ecd5b6
-
-    print(
-        f"Labeling Acurracy: {RA_l_acc / _i_l}, T-f Clustering Accuracy: {RA_c_acc / _i_c}, Baseline Accuracy: {RA_b_acc/_i_b}"
-    )
-    _f_l = open(ROOT_TEST + "state_inclusion_acc_label.pkl", "wb")
-    _f_c = open(ROOT_TEST + "state_inclusion_acc_clsuter.pkl", "wb")
-    _f_b = open(ROOT_TEST + "state_inclusion_acc_baseline.pkl", "wb")
-
-    pickle.dump(RA_c_acc / _i_c * 100, _f_c)
-    pickle.dump(RA_l_acc / _i_l * 100, _f_l)
-    pickle.dump(RA_b_acc / _i_b * 100, _f_b)
-
-    _f_c.close()
-    _f_l.close()
-    _f_b.close()
-
-    if original_data:
-        print(f"Original Clustering Accuracy: {RA_co_acc / _i_co}")
-        _f_co = open(ROOT_TEST + "state_inclusion_acc_cluster_original.pkl", "wb")
-        pickle.dump(RA_co_acc / _i_co * 100, _f_co)
-        _f_co.close()
-
-
-COLORS = [
-    [60 / 255, 159 / 255, 69 / 255, 1],  # Behavioral Zonotope
-    [32 / 255, 102 / 255, 168 / 255, 1],  # Transformer-based Cluster Zonotope
-    [0.55, 0.14, 0.14, 1],  # Baseline Zonotope
-    # [239/ 255, 201/ 255, 88/ 255, 1] # Cluster Zonotope
-    [0, 0, 0, 1],  # Cluster Zonotope
-]
-
-
-def visualize_state_inclusion_acc(
-    baseline: bool = True,
-    convergence: bool = True,
-    side: str = "right",
-    original_data: bool = False,
-):
-    # plt.rcParams.update({'font.size': 14})
-    if baseline:
-        _f_b = open(ROOT_TEST + "state_inclusion_acc_baseline.pkl", "rb")
-        RA_b_acc = pickle.load(_f_b)
-        _f_b.close()
-
-    _f_l = open(ROOT_TEST + "state_inclusion_acc_label.pkl", "rb")
-    _f_c = open(ROOT_TEST + "state_inclusion_acc_clsuter.pkl", "rb")
-
-    if original_data:
-        _f_co = open(ROOT_TEST + "state_inclusion_acc_cluster_original.pkl", "rb")
-        RA_co_acc = pickle.load(_f_co)
-        _f_co.close()
-
-    RA_l_acc = pickle.load(_f_l)
-    RA_c_acc = pickle.load(_f_c)
-    _f_l.close()
-    _f_c.close()
-
-    fig, ax = plt.subplots()
-    fig.set_size_inches(8 / 1.5, 4.2 / 1.5)
-    fig.subplots_adjust(top=0.96, left=0.090, bottom=0.165, right=0.93)
-
-    _x = np.array(list(range(2, len(RA_l_acc) + 1))) / 10
-<<<<<<< HEAD
-    ax.plot(_x, RA_l_acc[1:], "--", color=COLORS[0], label="Labeling")
-    ax.plot(_x, RA_c_acc[1:], "-", color=COLORS[1], label="Transformer-based Clustering")
-
-    if original_data:
-        ax.plot(_x, RA_co_acc[1:], ":", color=COLORS[3], label="Clustering", lw=1.8)
-
-    if baseline:
-        plt.plot(_x, RA_b_acc[1:], "-.", color=COLORS[2], label="Baseline")
-=======
-    if baseline:
-        plt.plot(_x, RA_b_acc[1:], "-.", color=COLORS[2], label="Baseline")
-    ax.plot(_x, RA_l_acc[1:], "--", color=COLORS[0], label="Labeling")
-
-    if original_data:
-        ax.plot(_x, RA_co_acc[1:], ":", color=COLORS[3], label="Non-encoded", lw=1.8)
-
-    ax.plot(_x, RA_c_acc[1:], "-", color=COLORS[1], label="Transformer-encoded")
-
->>>>>>> d4ecd5b6
-
-    ax.set_ylim([0, 110]), ax.set_xlim([0, 5])
-    ax.yaxis.set_minor_locator(tck.AutoMinorLocator())
-    ax.xaxis.set_minor_locator(tck.AutoMinorLocator())
-    ax.minorticks_on()
-
-    ax.set_ylabel("Accuracy [%]", fontweight="bold", fontsize="14")
-    ax.set_xlabel("Time horizon, N [s]", fontweight="bold", fontsize="14")
-    ax.legend()
-
-    ax.grid(which="major")
-    ax.grid(which="minor", ls="--", linewidth=0.33)
-
-    if convergence:
-        ax1 = ax.twinx()
-<<<<<<< HEAD
-        ax1.set_yticks([85], ["85%"])
-        ax1.tick_params(axis="y", colors=COLORS[3], labelsize=10)
-        ax1.grid(alpha=0.6)
-        ax1.set_ylim([0, 110])
-        ax1.yaxis.set_ticks_position(side)
-        ax2 = ax.twinx()
-        ax2.set_yticks([96], ["96%"])
-        ax2.tick_params(axis="y", colors=COLORS[1], labelsize=10)
-=======
-        ax1.set_yticks([86], ["86%"])
-        ax1.tick_params(axis="y", colors=COLORS[3], labelsize=10) # Cluster
-        ax1.grid(alpha=0.6)
-        ax1.set_ylim([0, 110])
-        ax1.yaxis.set_ticks_position(side)
-
-        ax2 = ax.twinx()
-        ax2.set_yticks([94], ["94%"])
-        ax2.tick_params(axis="y", colors=COLORS[1], labelsize=10) # T-b
->>>>>>> d4ecd5b6
-        ax2.grid(alpha=0.6)
-        ax2.set_ylim([0, 110])
-        ax2.yaxis.set_ticks_position(side)
-        ax3 = ax.twinx()
-<<<<<<< HEAD
-        ax3.set_yticks([99], ["99%"])
-        ax3.tick_params(axis="y", colors=COLORS[2], labelsize=10)
-=======
-        ax3.set_yticks([98], ["98%"])
-        ax3.tick_params(axis="y", colors=COLORS[2], labelsize=10) # Baseline
->>>>>>> d4ecd5b6
-        ax3.grid(alpha=0.6)
-        ax3.set_ylim([0, 110])
-        # Adjust label position by offsetting
-        for label in ax3.get_yticklabels():
-            label.set_verticalalignment('bottom')  # Adjusts vertical alignment to move label up
-
-        ax3.yaxis.set_ticks_position(side)
-
-<<<<<<< HEAD
-=======
-        ax4 = ax.twinx()
-        ax4.set_yticks([90], ["90%"])
-        ax4.tick_params(axis="y", colors=COLORS[0], labelsize=10) # Baseline
-        ax4.grid(alpha=0.6)
-        ax4.set_ylim([0, 110])
-        ax4.yaxis.set_ticks_position(side)
-
-        # Adjust label position by offsetting
-        for label in ax3.get_yticklabels():
-            label.set_verticalalignment('bottom')  # Adjusts vertical alignment to move label up
-
-        # Adjust label position by offsetting
-        for label in ax2.get_yticklabels():
-            label.set_verticalalignment('baseline')  # Adjusts vertical alignment to move label up
-
-        # Adjust label position by offsetting
-        for label in ax1.get_yticklabels():
-            label.set_verticalalignment('top')  # Adjusts vertical alignment to move label up
-
->>>>>>> d4ecd5b6
-    plt.savefig(ROOT_TEST + "accuracy.png", dpi=300, bbox_inches="tight")
-    plt.show()
-
-
-def get_state_inclusion_acc(config, original_data=False):
-    """Code to reproduce the state inclusion accuracy
-
-    NOTE: This might take forever to compute. To tackle
-    this, try decreasing the value of the 'frames' argument.
-    """
-    _simulation(
-<<<<<<< HEAD
-        load_data=False, config=config, _baseline=True, original_data=original_data
-    )
-    visualize_state_inclusion_acc(
-        baseline=True, convergence=True, original_data=original_data
-=======
-        load_data=True, config=config, _baseline=True, original_data=original_data
-    )
-    visualize_state_inclusion_acc(
-         baseline=True, convergence=True, original_data=original_data
->>>>>>> d4ecd5b6
-    )
-
-
-if __name__ == "__main__":
-    config = load_config()
-
-    parser = argparse.ArgumentParser(
-        description="Run clustering script with arguments."
-    )
-    parser.add_argument(
-        "--original_data",
-        type=bool,
-        default=False,
-        help="If the original data should be used for clustering.",
-    )
-    args = parser.parse_args()
-
-    print("Original_data: ", args.original_data)
-    get_state_inclusion_acc(config, original_data=args.original_data)
+import numpy as np
+import os
+import matplotlib.pyplot as plt
+import pickle
+from tqdm import tqdm
+from copy import deepcopy
+from src.reachability_analysis.operations import is_inside, zonotope_area
+from src.reachability_analysis.labeling_oracle import LABELS
+from src.reachability_analysis.simulation import (
+    reachability_for_all_modes,
+    get_test_label,
+    get_test_config,
+)
+from src.reachability_analysis.simulation import (
+    reachability_for_all_modes,
+    get_test_label,
+    get_test_config,
+)
+from src.clustering.run import get_cluster, load_config
+
+import pandas as pd
+import matplotlib.ticker as tck
+import argparse
+
+import argparse
+
+
+REVERSED_LABELS = {value: key for key, value in LABELS.items()}
+
+ROOT_TEST = os.getcwd() + "/resources/test"
+DATASET = "helloworld"
+RA_PATH = "/SinD/reachable_sets.pkl"
+RAB_PATH = "/SinD/reachable_base_sets.pkl"
+
+
+def load_data_for_simulation(
+    name: str = "Ped_smoothed_tracks.csv", input_len: int = 90, load_data: bool = False
+):
+    """Load the dataset in such way that it can be simulated
+    with appropriate frame appearances from pedestrians
+
+    Parameters:
+    -----------
+    name : str (default = 'Ped_smoothed_tracks.csv')
+    """
+    _path = "/".join([ROOT_TEST, DATASET, name])
+    _data = pd.read_csv(_path)
+    _last_frame = _data["frame_id"].max() + 1
+    ped_data_for_RA = {}
+    pedestrian_data = {}.fromkeys(list(range(0, _last_frame)))
+    [pedestrian_data.update({i: {}}) for i in pedestrian_data.keys()]
+    for _id in _data["track_id"].unique():
+        ped = _data.loc[_data["track_id"] == _id]
+        _, _f, x, y, vx, vy, ax, ay = (
+            ped["track_id"],
+            ped["frame_id"],
+            ped["x"],
+            ped["y"],
+            ped["vx"],
+            ped["vy"],
+            ped["ax"],
+            ped["ay"],
+        )
+        ped_data_for_RA.update(
+            {
+                _id: {
+                    "frame_id": _f,
+                    "x": x,
+                    "y": y,
+                    "vx": vx,
+                    "vy": vy,
+                    "ax": ax,
+                    "ay": ay,
+                }
+            }
+        )
+    _data_chunks_for_RA = generate_input_for_sim(
+        ped_data_for_RA, _last_frame, input_len, load_data
+    )
+    print('_data,keys()', _data.keys())
+    for _det in _data.values:
+        _id, _, x, y, vx, vy, ax, ay, _f = _det
+        if _id != "P2":  # Specific for 8_02_1
+            pedestrian_data[_f].update(
+                {_id: {"x": x, "y": y, "vx": vx, "vy": vy, "ax": ax, "ay": ay}}
+            )
+    return pedestrian_data, _data_chunks_for_RA, _last_frame
+
+
+def generate_input_for_sim(
+    data: dict, _last_frame: int, input_len: int = 90, load_data: bool = False
+):
+    """Generate the trajectory chunks for reachability analysis
+
+    Parameters:
+    -----------
+    data : dict
+        Dictionary of pedestrian data
+    _last_frame : int
+        The last frame in the dataset
+    input_len : int
+        The length of each chunk
+    """
+    if not load_data:
+        _concat_data = {}.fromkeys(list(range(0, _last_frame)))
+        [_concat_data.update({i: {}}) for i in _concat_data.keys()]
+        for _j, _data in tqdm(data.items(), desc="Retrieving input"):
+            if _j != "P2":  # Specific for 8_02_1
+                _f, x, y, vx, vy, ax, ay = (
+                    _data["frame_id"],
+                    _data["x"],
+                    _data["y"],
+                    _data["vx"],
+                    _data["vy"],
+                    _data["ax"],
+                    _data["ay"],
+                )
+                num_chunks = (
+                    len(x) // input_len
+                )  # Calculate how many full chunks can be made
+                for _i in range(num_chunks-1):
+                    start_past_idx = _i * input_len
+                    end_past_idx = start_past_idx + input_len
+                    _x_past, _y_past = np.array(x.iloc[start_past_idx:end_past_idx]), np.array(
+                        y.iloc[start_past_idx:end_past_idx]
+                    )
+                    _vx_past, _vy_past = np.array(vx.iloc[start_past_idx:end_past_idx]), np.array(
+                        vy.iloc[start_past_idx:end_past_idx]
+                    )
+                    _ax_past, _ay_past = np.array(ax.iloc[start_past_idx:end_past_idx]), np.array(
+                        ay.iloc[start_past_idx:end_past_idx]
+                    )
+
+                    start_future_idx = end_past_idx
+                    end_future_idx = start_future_idx + input_len
+                    _x_future, _y_future = np.array(x.iloc[start_future_idx:end_future_idx]), np.array(
+                        y.iloc[start_future_idx:end_future_idx]
+                    )
+                    _vx_future, _vy_future = np.array(vx.iloc[start_future_idx:end_future_idx]), np.array(
+                        vy.iloc[start_future_idx:end_future_idx]
+                    )
+                    _ax_future, _ay_future = np.array(ax.iloc[start_future_idx:end_future_idx]), np.array(
+                        ay.iloc[start_future_idx:end_future_idx]
+                    )
+                    _frame = _f.values[end_past_idx]
+
+                    if (
+                        _frame in _concat_data
+                    ):  # Make sure the frame index exists in the dictionary
+                        _concat_data[_frame].update(
+                            {
+                                _j: {
+                                    "x": np.array([_x_past, _x_future]),
+                                    "y": np.array([_y_past, _y_future]),
+                                    "vx": np.array([_vx_past, _vx_future]),
+                                    "vy": np.array([_vy_past, _vy_future]),
+                                    "ax": np.array([_ax_past, _ax_future]),
+                                    "ay": np.array([_ay_past, _ay_future]),
+                                }
+                            }
+                        )
+        return _concat_data
+    else:
+        _file = open(ROOT_TEST + "sim_dict.json", "rb")
+        _new_data = pickle.load(_file)
+        _file.close()
+    return _new_data
+
+
+def _simulation(
+    load_data: bool = True,
+    checkpoint: int = 5,
+    frames: int = None,
+    _baseline: bool = True,
+    config: dict = None,
+    original_data: bool = False,
+):
+    """Simulating the DATASET using the "true" mode (from the labeling oracle)
+
+    Parameters:
+    -----------
+    input_len : int (default = 90)
+    load_data : bool (default = True)
+    load_calc_d_data : bool (default = True)
+    checkpoint : int (default = 10)
+    frames : int (default = None)
+    all_modes : bool (default = False)
+    """
+    input_len = config["data_chunk_len"]
+    _data, _RA_data, _last_frame = load_data_for_simulation(
+        name='helloworld.csv', input_len=input_len, load_data=False
+    )
+    test_labeling_oracle = get_test_config(
+        config, test_name=DATASET, original_data=False
+    )
+    if original_data:
+        test_labeling_oracle_original = get_test_config(
+            config, test_name=DATASET, original_data=True
+        )
+
+    data_statistics = {
+        "baseline": {
+            "memory_constraint": 0,
+            'data_constraint': 0,
+        },
+        "total_count": 0,
+        "distances_failed": {
+            "Transformer-encoded": 0,
+            "Non-encoded": 0
+        }
+    }
+
+    if not load_data:
+        RA_l = {}.fromkeys(list(range(0, _last_frame)))
+        [RA_l.update({i: {}}) for i in RA_l.keys()]
+        RA_c = deepcopy(RA_l)
+        RA_co = deepcopy(RA_l)
+        RA_b = deepcopy(RA_l)
+        for frame in tqdm(
+            _data.keys() if not frames else range(0, frames),
+            desc="Simulating " + DATASET,
+        ):
+            _RA = _RA_data[frame]
+            for _ped_id, state in _data[frame].items():
+                if _ped_id in _RA:
+                    print(f"Pedestrian: {_ped_id}")
+                    historical_trajectory = {key: value[0, :] for key, value in _RA[_ped_id].items()}
+                    future_trajectory = {key: value[1, :] for key, value in _RA[_ped_id].items()}
+
+                    pos = np.array([historical_trajectory["x"][-1], historical_trajectory["y"][-1]])
+                    vel = np.array([historical_trajectory["vx"][-1], historical_trajectory["vy"][-1]])
+                    past = pd.DataFrame(historical_trajectory)
+                    past["track_id"] = 0
+
+                    future = pd.DataFrame(future_trajectory)
+                    future["track_id"] = 1
+                    trajectory = pd.concat([past, future])
+
+                    test_labeling_oracle.all_df = trajectory.set_index("track_id")
+                    test_labeling_oracle.feature_df = test_labeling_oracle.all_df[test_labeling_oracle.feature_names]
+                    test_labeling_oracle.all_IDs =  test_labeling_oracle.all_df.index.unique()
+
+                    plotted_path, l = get_test_label(test_labeling_oracle)
+                    c, distance_c = get_cluster(config, test_labeling_oracle)
+                    test_cases = {
+                        f"c_{c}": f"Transformer-encoded: {c}",
+                    }
+
+                    if distance_c > 3:
+                        data_statistics["distances_failed"].update({"Transformer-encoded": data_statistics["distances_failed"]["Transformer-encoded"]+1})
+
+                    if original_data:
+                        test_labeling_oracle_original.all_df = trajectory.set_index("track_id")
+                        test_labeling_oracle_original.feature_df = test_labeling_oracle_original.all_df[
+                            test_labeling_oracle_original.feature_names]
+                        test_labeling_oracle_original.all_IDs = test_labeling_oracle_original.all_df.index.unique()
+
+                        co, distance_co = get_cluster(
+                            config, test_labeling_oracle_original
+                        )
+                        test_cases[f"co_{co}"] = f"Non-encoded: {co}"
+
+                        if distance_co > 3:
+                            print("Non-encoded Trajectory Clustering: No cluster found with relatively low distance. Distance: ", distance_co)
+                            print(f"Data Statistics: {data_statistics['distances_failed']}")
+                            data_statistics["distances_failed"].update(
+                                {"Non-encoded": data_statistics["distances_failed"]["Non-encoded"] + 1})
+                            continue
+
+                    if distance_c > 3:
+                        print("Transformer-encoded Trajectory Clustering: No cluster found with relatively low distance. Distance: ", distance_c)
+                        print(f"Data Statistics: {data_statistics['distances_failed']}")
+                        continue
+
+                    print(f"Test_cases: {test_cases}")
+                    res_zontopes = reachability_for_all_modes(
+                        pos,
+                        vel,
+                        baseline=_baseline,
+                        config=config,
+                        test_cases=test_cases,
+                        show_plot=True,
+                        trajectory=plotted_path,
+                        load_data=False,
+                        data_statistics=data_statistics,
+                        title=f"Pedestrian {_ped_id}, Frame: {frame}, pos {pos}"
+                    )
+                    if res_zontopes is None:
+                        continue
+                    
+                    _, _, _, _z_all = res_zontopes
+
+                    if f"l_{l}" in test_cases: 
+                        RA_l[frame].update(
+                        {_ped_id: {"zonotopes": _z_all[test_cases[f"l_{l}"]], "id": l}}
+                    )
+                    if f"c_{c}" in test_cases:
+                        RA_c[frame].update(
+                            {_ped_id: {"zonotopes": _z_all[test_cases[f"c_{c}"]], "id": c}}
+                        )
+                    if original_data:
+                        RA_co[frame].update(
+                            {
+                                _ped_id: {
+                                    "zonotopes": _z_all[test_cases[f"co_{co}"]],
+                                    "id": co,
+                                }
+                            }
+                        )
+
+                    if _baseline:
+                        RA_b[frame].update({_ped_id: _z_all["baselines"]})
+
+            if frame % checkpoint and frame != 0:
+                _f = open(ROOT_TEST + DATASET + "_accuracy.pkl", "wb")
+                pickle.dump([RA_l, RA_c, RA_co, RA_b, data_statistics, (frame, _last_frame)], _f)
+                _f.close()
+
+        _f = open(ROOT_TEST + DATASET + "_accuracy.pkl", "wb")
+        pickle.dump([RA_l, RA_c, RA_co, RA_b, data_statistics, (frame, _last_frame)], _f)
+        _f.close()
+    else:
+        _f = open(ROOT_TEST + DATASET + "_accuracy.pkl", "rb")
+        RA_l, RA_c, RA_co, RA_b, data_statistics, _frames = pickle.load(_f)
+        _f.close()
+
+    RA_c_volume, i_c_volume = 0, 0
+    RA_l_volume, i_l_volume = 0, 0
+    RA_b_volume, i_b_volume = 0, 0
+    RA_co_volume, i_co_volume = 0, 0
+
+    RA_b_acc = np.array([0] * input_len)
+    RA_l_acc = np.array([0] * input_len)
+    RA_c_acc = np.array([0] * input_len)
+    RA_co_acc = np.array([0] * input_len)
+    i_l = np.array([0] * input_len)
+    i_c = np.array([0] * input_len)
+    i_b = np.array([0] * input_len)
+    i_co = np.array([0] * input_len)
+    for frame in tqdm(RA_c.keys(), desc="Calculating accuracy for " + DATASET):
+        _RA = _RA_data[frame]
+        for _ped_id, state in _data[frame].items():
+            if _ped_id in _RA:
+                if RA_l[frame]:
+                    _z_l_all = RA_l[frame][_ped_id]["zonotopes"]
+                if RA_c[frame]:
+                    _z_c_all = RA_c[frame][_ped_id]["zonotopes"]
+                if RA_co[frame]:
+                    _z_co_all = RA_co[frame][_ped_id]["zonotopes"]
+
+                if RA_b[frame] and _baseline:
+                    _b = RA_b[frame][_ped_id]
+
+                for k in range(0, input_len - 1):
+                    try:
+                        state_k = _data[frame + k][_ped_id]
+                    except:
+                        continue
+                    pos_k = np.array([state_k["x"], state_k["y"]])
+                    try:
+                        # T-f Clsuters
+                        if RA_c[frame]:
+                            zono = _z_c_all[k]
+                            if zonotope_area(zono) < 1000:
+                                # exclude outliers
+                                _inside = int(is_inside(zono, pos_k))
+                                RA_c_acc[k] += _inside
+                                i_c[k] += 1
+                                if _inside and k==input_len - 2:
+                                    # last zonotope
+                                    RA_c_volume += zonotope_area(zono)
+                                    i_c_volume += 1
+
+                        # Original Clsuters
+                        if RA_co[frame]:
+                            zono = _z_co_all[k]
+                            if zonotope_area(zono)<1000:
+                                # exclude outliers
+                                _inside = int(is_inside(zono, pos_k))
+                                RA_co_acc[k] += _inside
+                                i_co[k] += 1
+                                if _inside and k==input_len - 2:
+                                    # last zonotope
+                                    RA_co_volume += zonotope_area(zono)
+                                    i_co_volume += 1
+
+                        # Original Clsuters
+                        if RA_co[frame]:
+                            zono = _z_co_all[k]
+                            _inside = int(is_inside(zono, pos_k))
+                            RA_co_acc[k] += _inside
+                            i_co[k] += 1
+
+                        # Labels
+                        if RA_l[frame]:
+                            zono = _z_l_all[k]
+                            if zonotope_area(zono)<1000:
+                                # exclude outliers
+                                _inside = int(is_inside(zono, pos_k))
+                                RA_l_acc[k] += _inside
+                                i_l[k] += 1
+                                if _inside and k==input_len - 2:
+                                    # last zonotope
+                                    RA_l_volume += zonotope_area(zono)
+                                    i_l_volume += 1
+
+                        # Baseline
+                        if RA_b[frame] and _baseline:
+                            if zonotope_area(_b[k])<1000:
+                                # exclude outliers
+                                _inside = int(
+                                    is_inside(_b[k], pos_k)
+                                )  # Does not have all zonotopes
+                                RA_b_acc[k] += _inside
+                                i_b[k] += 1
+                                if _inside and k==input_len - 2:
+                                    # last zonotope
+                                    RA_b_volume += zonotope_area(_b[k])
+                                    i_b_volume += 1
+
+                    except Exception as err:
+                        print("Error Label", err)
+                        pass
+
+    ids_l = np.where(i_l == 0)[0]
+    ids_c = np.where(i_c == 0)[0]
+    ids_b = np.where(i_b == 0)[0]
+    ids_co = np.where(i_co == 0)[0]
+    RA_c_acc, _i_c = RA_c_acc[0 : ids_c[0]], i_c[0 : ids_c[0]]
+    RA_l_acc, _i_l = RA_l_acc[0 : ids_l[0]], i_l[0 : ids_l[0]]
+    RA_b_acc, _i_b = RA_b_acc[0 : ids_b[0]], i_b[0 : ids_b[0]]
+    RA_co_acc, _i_co = RA_co_acc[0 : ids_co[0]], i_co[0 : ids_co[0]]
+
+    print(f"Data Statistics: {data_statistics}")
+    _f_stats = open(ROOT_TEST + "state_inclusion_acc_statistics.pkl", "wb")
+    pickle.dump(data_statistics, _f_stats)
+
+    if i_b_volume !=0 :
+        print(f"Average Volumes: Baseline: {RA_b_volume/i_b_volume}, Transformer-encoded Trajectory Clustering:{RA_c_volume/i_c_volume}")
+        _f_volumes =  open(ROOT_TEST + "state_inclusion_acc_volumes.pkl", "wb")
+        pickle.dump({"baseline": [RA_b_volume, i_b_volume], "labeling": [RA_l_volume, i_l_volume], "clustering": [RA_co_volume, i_co_volume], "transformer": [RA_c_volume, i_c_volume]}, _f_volumes)
+
+    print(
+        f"Labeling Acurracy: {RA_l_acc / _i_l}, T-f Clustering Accuracy: {RA_c_acc / _i_c}, Baseline Accuracy: {RA_b_acc/_i_b}"
+    )
+    _f_l = open(ROOT_TEST + "state_inclusion_acc_label.pkl", "wb")
+    _f_c = open(ROOT_TEST + "state_inclusion_acc_clsuter.pkl", "wb")
+    _f_b = open(ROOT_TEST + "state_inclusion_acc_baseline.pkl", "wb")
+
+    pickle.dump(RA_c_acc / _i_c * 100, _f_c)
+    pickle.dump(RA_l_acc / _i_l * 100, _f_l)
+    pickle.dump(RA_b_acc / _i_b * 100, _f_b)
+
+    _f_c.close()
+    _f_l.close()
+    _f_b.close()
+
+    if original_data:
+        print(f"Original Clustering Accuracy: {RA_co_acc / _i_co}")
+        _f_co = open(ROOT_TEST + "state_inclusion_acc_cluster_original.pkl", "wb")
+        pickle.dump(RA_co_acc / _i_co * 100, _f_co)
+        _f_co.close()
+
+
+COLORS = [
+    [60 / 255, 159 / 255, 69 / 255, 1],  # Behavioral Zonotope
+    [32 / 255, 102 / 255, 168 / 255, 1],  # Transformer-based Cluster Zonotope
+    [0.55, 0.14, 0.14, 1],  # Baseline Zonotope
+    # [239/ 255, 201/ 255, 88/ 255, 1] # Cluster Zonotope
+    [0, 0, 0, 1],  # Cluster Zonotope
+]
+
+
+def visualize_state_inclusion_acc(
+    baseline: bool = True,
+    convergence: bool = True,
+    side: str = "right",
+    original_data: bool = False,
+):
+    # plt.rcParams.update({'font.size': 14})
+    if baseline:
+        _f_b = open(ROOT_TEST + "state_inclusion_acc_baseline.pkl", "rb")
+        RA_b_acc = pickle.load(_f_b)
+        _f_b.close()
+
+    _f_l = open(ROOT_TEST + "state_inclusion_acc_label.pkl", "rb")
+    _f_c = open(ROOT_TEST + "state_inclusion_acc_clsuter.pkl", "rb")
+
+    if original_data:
+        _f_co = open(ROOT_TEST + "state_inclusion_acc_cluster_original.pkl", "rb")
+        RA_co_acc = pickle.load(_f_co)
+        _f_co.close()
+
+    RA_l_acc = pickle.load(_f_l)
+    RA_c_acc = pickle.load(_f_c)
+    _f_l.close()
+    _f_c.close()
+
+    fig, ax = plt.subplots()
+    fig.set_size_inches(8 / 1.5, 4.2 / 1.5)
+    fig.subplots_adjust(top=0.96, left=0.090, bottom=0.165, right=0.93)
+
+    _x = np.array(list(range(2, len(RA_l_acc) + 1))) / 10
+    if baseline:
+        plt.plot(_x, RA_b_acc[1:], "-.", color=COLORS[2], label="Baseline")
+    ax.plot(_x, RA_l_acc[1:], "--", color=COLORS[0], label="Labeling")
+
+    if original_data:
+        ax.plot(_x, RA_co_acc[1:], ":", color=COLORS[3], label="Non-encoded", lw=1.8)
+
+    ax.plot(_x, RA_c_acc[1:], "-", color=COLORS[1], label="Transformer-encoded")
+
+
+    ax.set_ylim([0, 110]), ax.set_xlim([0, 5])
+    ax.yaxis.set_minor_locator(tck.AutoMinorLocator())
+    ax.xaxis.set_minor_locator(tck.AutoMinorLocator())
+    ax.minorticks_on()
+
+    ax.set_ylabel("Accuracy [%]", fontweight="bold", fontsize="14")
+    ax.set_xlabel("Time horizon, N [s]", fontweight="bold", fontsize="14")
+    ax.legend()
+
+    ax.grid(which="major")
+    ax.grid(which="minor", ls="--", linewidth=0.33)
+
+    if convergence:
+        ax1 = ax.twinx()
+        ax1.set_yticks([86], ["86%"])
+        ax1.tick_params(axis="y", colors=COLORS[3], labelsize=10) # Cluster
+        ax1.grid(alpha=0.6)
+        ax1.set_ylim([0, 110])
+        ax1.yaxis.set_ticks_position(side)
+
+        ax2 = ax.twinx()
+        ax2.set_yticks([94], ["94%"])
+        ax2.tick_params(axis="y", colors=COLORS[1], labelsize=10) # T-b
+        ax2.grid(alpha=0.6)
+        ax2.set_ylim([0, 110])
+        ax2.yaxis.set_ticks_position(side)
+        ax3 = ax.twinx()
+        ax3.set_yticks([98], ["98%"])
+        ax3.tick_params(axis="y", colors=COLORS[2], labelsize=10) # Baseline
+        ax3.grid(alpha=0.6)
+        ax3.set_ylim([0, 110])
+        # Adjust label position by offsetting
+        for label in ax3.get_yticklabels():
+            label.set_verticalalignment('bottom')  # Adjusts vertical alignment to move label up
+
+        ax3.yaxis.set_ticks_position(side)
+
+        ax4 = ax.twinx()
+        ax4.set_yticks([90], ["90%"])
+        ax4.tick_params(axis="y", colors=COLORS[0], labelsize=10) # Baseline
+        ax4.grid(alpha=0.6)
+        ax4.set_ylim([0, 110])
+        ax4.yaxis.set_ticks_position(side)
+
+        # Adjust label position by offsetting
+        for label in ax3.get_yticklabels():
+            label.set_verticalalignment('bottom')  # Adjusts vertical alignment to move label up
+
+        # Adjust label position by offsetting
+        for label in ax2.get_yticklabels():
+            label.set_verticalalignment('baseline')  # Adjusts vertical alignment to move label up
+
+        # Adjust label position by offsetting
+        for label in ax1.get_yticklabels():
+            label.set_verticalalignment('top')  # Adjusts vertical alignment to move label up
+
+    plt.savefig(ROOT_TEST + "accuracy.png", dpi=300, bbox_inches="tight")
+    plt.show()
+
+
+def get_state_inclusion_acc(config, original_data=False):
+    """Code to reproduce the state inclusion accuracy
+
+    NOTE: This might take forever to compute. To tackle
+    this, try decreasing the value of the 'frames' argument.
+    """
+    _simulation(
+        load_data=False, config=config, _baseline=True, original_data=original_data
+    )
+    visualize_state_inclusion_acc(
+         baseline=True, convergence=True, original_data=original_data
+    )
+
+
+if __name__ == "__main__":
+    config = load_config(model_file='ROS_experiment_2024-08-02_10-47-55_tcO')
+
+
+    parser = argparse.ArgumentParser(
+        description="Run clustering script with arguments."
+    )
+    parser.add_argument(
+        "--original_data",
+        type=bool,
+        default=False,
+        help="If the original data should be used for clustering.",
+    )
+    args = parser.parse_args()
+
+    print("Original_data: ", args.original_data)
+    get_state_inclusion_acc(config, original_data=args.original_data)