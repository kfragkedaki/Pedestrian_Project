--- conflicted
+++ resolved
@@ -225,10 +225,8 @@
     """
     v = np.array([np.cos(a1), np.sin(a1)])
     w = np.array([np.cos(a2), np.sin(a2)])
-<<<<<<< HEAD
     return np.arctan2(np.linalg.det([v, w]), np.dot(v, w))
 
-    return np.math.atan2(np.linalg.det([v, w]), np.dot(v, w))
 
 class LabelingOracleROSData(LabelingOracleSINDData):
 
@@ -332,7 +330,4 @@
         # Filter the dataset to keep only completely unpadded batches
         filtered_data = dataset[unpadded_batches]
 
-        return filtered_data
-=======
-    return np.arctan2(np.linalg.det([v, w]), np.dot(v, w))
->>>>>>> d4ecd5b6
+        return filtered_data