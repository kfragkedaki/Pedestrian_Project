--- conflicted
+++ resolved
@@ -209,14 +209,8 @@
     vy = np.ma.empty((g, max_len))
     vx.mask, vy.mask = True, True
     for i, u in enumerate(U):
-<<<<<<< HEAD
-        vx[i, 0:u.shape[1]] = u[0, :]
-        vy[i, 0:u.shape[1]] = u[1, :]
-    
-=======
         vx[i, 0 : u.shape[1]] = u[0, :]
         vy[i, 0 : u.shape[1]] = u[1, :]
->>>>>>> 336a03c3
     vx_mean, vy_mean = vx.mean(axis=0), vy.mean(axis=0)
     if gamma == "std":
         vx_std, vy_std = vx.std(axis=0), vy.std(axis=0)
@@ -445,12 +439,6 @@
         circs = [*handles]
         _labels_ = [*labels, *_labels]
         for i in range(len(list_of_objects)):
-<<<<<<< HEAD
-            circs.append(Line2D([0], [0], linestyle="none", marker='s', markersize=8,
-                                markerfacecolor=list_of_objects[i].color, markeredgecolor=list_of_objects[i].color))
-        if len(list_of_objects) != 0: 
-            ax.legend(circs, _labels_, numpoints=1, loc="upper right")
-=======
             circs.append(
                 Line2D(
                     [0],
@@ -463,5 +451,4 @@
                 )
             )
         if len(list_of_objects) != 0:
-            ax.legend(circs, _labels_, numpoints=1, loc="lower left")
->>>>>>> 336a03c3
+            ax.legend(circs, _labels_, numpoints=1, loc="lower left")