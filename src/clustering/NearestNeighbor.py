--- conflicted
+++ resolved
@@ -91,11 +91,7 @@
         self.index.load(filepath)
 
     def query(self, data, k=1):
-<<<<<<< HEAD
-        return self.index.get_nns_by_vector(data, k, include_distances=True)
-=======
         return self.index.get_nns_by_vector(data, k, search_k=1000,include_distances=True)
->>>>>>> d4ecd5b6
 
     def build(self):
         self.build_index()
