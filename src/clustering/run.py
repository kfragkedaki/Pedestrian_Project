--- conflicted
+++ resolved
@@ -221,11 +221,7 @@
 
     # Perform the evaluation
     aggr_metrics, embedding_data = evaluate(
-<<<<<<< HEAD
-        val_evaluator, config=config, save_embeddings=True
-=======
         val_evaluator, config=config, save_embeddings=True, save_data=False
->>>>>>> d4ecd5b6
     )
 
     return embedding_data
@@ -254,13 +250,8 @@
     config: dict = None,
     load_embeddings: bool = True,
     load_clusters: bool = False,
-<<<<<<< HEAD
     min_cluster_size: int = 3,
     min_samples: int = 20,
-=======
-    min_cluster_size: int = 5,
-    min_samples: int = 30,
->>>>>>> d4ecd5b6
     save_data: bool = True,
     show_clusters: bool = True,
     plot_data: bool = False,
@@ -278,11 +269,6 @@
         target_masks,
     ) = load_data(config)
 
-<<<<<<< HEAD
-=======
-    print(all_data_original.shape, all_data.shape, all_embeddings.shape, all_embeddings_original.shape, all_predictions.shape, padding_masks.shape)
-
->>>>>>> d4ecd5b6
     if plot_data:
         plot_data(padding_masks, all_data_original, all_data, all_predictions, config)
 
