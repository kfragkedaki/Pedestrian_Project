--- conflicted
+++ resolved
@@ -23,14 +23,6 @@
     with open(config_filepath) as cnfg:
         config = json.load(cnfg)
 
-<<<<<<< HEAD
-    # keys_to_delete = ['load_model', 'eval_only', 'pos_encoding', 'pattern', 'data_class', 'data_dir', 
-    #                 'experiment_name', 'comment', 'hyperparameter_tuning', 'output_dir', 'save_embeddings', 
-    #                 'val_ratio', 'dropout', 'exclude_feats']
-
-    # TODO reminder: need to use --eval only for evaluation, the config file will be overwritten
-    keys_to_delete = ['eval_only']
-=======
     keys_to_delete = [
         "load_model",
         "eval_only",
@@ -47,7 +39,6 @@
         "dropout",
         "exclude_feats",
     ]
->>>>>>> 336a03c3
 
     for key in keys_to_delete:
         del config[key]
