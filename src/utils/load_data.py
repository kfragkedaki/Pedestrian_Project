from src.datasets.data import data_factory, Normalizer
from src.datasets.datasplit import split_dataset, save_indices
from torch.utils.data import DataLoader
from functools import partial
from src.datasets.masked_datasets import ImputationDataset, collate_unsuperv
import os
import torch


def load_task_datasets(config):
    """For the task specified in the configuration returns the corresponding combination of
    Task-specific Dataset class and collate function."""

    task = config["task"]

    if task == "imputation":
        return (
            partial(
                ImputationDataset,
                mean_mask_length=config["mean_mask_length"],
                masking_ratio=config["masking_ratio"],
                mode=config["mask_mode"],
                distribution=config["mask_distribution"],
                exclude_feats=config["exclude_feats"],
            ),
            collate_unsuperv,
        )
    else:
        raise NotImplementedError("Task '{}' not implemented".format(task))


def load_data(config, logger, save_data=True):
    """Load data, and split train and test dataset. If eval_only then only val_dataset will be created."""
    logger.info("Loading and preprocessing data ...")
    data_class = data_factory[config["data_class"]]
    print('data_dir', config['data_dir'])
    my_data = data_class(config, n_proc=config["n_proc"])
<<<<<<< HEAD
    my_data.load_data() # TODO Claire edit this in the staging branch
=======
    my_data.load_data()
>>>>>>> d4ecd5b6
    # my_data.tensor_3d.shape[0], (my_data.all_df.groupby(by='track_id').size()/60).sum() # TODO CHECK TENSOR

    # Split dataset
    if config["val_ratio"] == 1:
        val_indices = my_data.all_IDs
        train_indices = []
        logger.info("{} samples may be used for evaluation".format(len(val_indices)))
    else:
        train_indices, val_indices = split_dataset(
            data_indices=my_data.all_IDs,
            validation_ratio=config["val_ratio"],
            random_seed=config["seed"],
        )

    logger.info("{} samples may be used for training".format(len(train_indices)))
    logger.info("{} samples will be used for validation".format(len(val_indices)))
    save_indices(
        indices={"train": train_indices, "val": val_indices},
        folder=config["output_dir"],
    )
    train_data = my_data.feature_df.loc[train_indices]
    val_data = my_data.feature_df.loc[val_indices]

<<<<<<< HEAD
    if config["val_ratio"] == 1:
=======
    if config["val_ratio"] == 1 and save_data:
>>>>>>> d4ecd5b6
        # save original data for evaluation
        outputs_filepath = os.path.join(
            os.path.join(config["output_dir"], "original_data.pt")
        )
        torch.save({"val_data": val_data}, outputs_filepath)

    # Pre-process features
    if config["data_normalization"] != "none":
        logger.info("Normalizing data ...")
        normalizer = Normalizer(config["data_normalization"])
        if len(train_indices):
            train_data = normalizer.normalize(train_data)
        if len(val_indices):
            val_data = normalizer.normalize(val_data)

    # Initialize data generators
    task_dataset_class, collate_fn = load_task_datasets(config)

    # Dataloaders
    val_dataset = task_dataset_class(val_data, val_indices)
    val_loader = DataLoader(
        dataset=val_dataset,
        batch_size=config["batch_size"],
        shuffle=False,
        num_workers=config["num_workers"],
        pin_memory=True,
        collate_fn=lambda x: collate_fn(x, max_len=my_data.max_seq_len),
    )

    train_loader = None
    if config["val_ratio"] < 1:
        train_dataset = task_dataset_class(train_data, train_indices)
        train_loader = DataLoader(
            dataset=train_dataset,
            batch_size=config["batch_size"],
            shuffle=True,
            num_workers=config["num_workers"],
            pin_memory=True,
            collate_fn=lambda x: collate_fn(x, max_len=my_data.max_seq_len),
        )

    return train_loader, val_loader, my_data
<|MERGE_RESOLUTION|>--- conflicted
+++ resolved
@@ -1,112 +1,104 @@
-from src.datasets.data import data_factory, Normalizer
-from src.datasets.datasplit import split_dataset, save_indices
-from torch.utils.data import DataLoader
-from functools import partial
-from src.datasets.masked_datasets import ImputationDataset, collate_unsuperv
-import os
-import torch
-
-
-def load_task_datasets(config):
-    """For the task specified in the configuration returns the corresponding combination of
-    Task-specific Dataset class and collate function."""
-
-    task = config["task"]
-
-    if task == "imputation":
-        return (
-            partial(
-                ImputationDataset,
-                mean_mask_length=config["mean_mask_length"],
-                masking_ratio=config["masking_ratio"],
-                mode=config["mask_mode"],
-                distribution=config["mask_distribution"],
-                exclude_feats=config["exclude_feats"],
-            ),
-            collate_unsuperv,
-        )
-    else:
-        raise NotImplementedError("Task '{}' not implemented".format(task))
-
-
-def load_data(config, logger, save_data=True):
-    """Load data, and split train and test dataset. If eval_only then only val_dataset will be created."""
-    logger.info("Loading and preprocessing data ...")
-    data_class = data_factory[config["data_class"]]
-    print('data_dir', config['data_dir'])
-    my_data = data_class(config, n_proc=config["n_proc"])
-<<<<<<< HEAD
-    my_data.load_data() # TODO Claire edit this in the staging branch
-=======
-    my_data.load_data()
->>>>>>> d4ecd5b6
-    # my_data.tensor_3d.shape[0], (my_data.all_df.groupby(by='track_id').size()/60).sum() # TODO CHECK TENSOR
-
-    # Split dataset
-    if config["val_ratio"] == 1:
-        val_indices = my_data.all_IDs
-        train_indices = []
-        logger.info("{} samples may be used for evaluation".format(len(val_indices)))
-    else:
-        train_indices, val_indices = split_dataset(
-            data_indices=my_data.all_IDs,
-            validation_ratio=config["val_ratio"],
-            random_seed=config["seed"],
-        )
-
-    logger.info("{} samples may be used for training".format(len(train_indices)))
-    logger.info("{} samples will be used for validation".format(len(val_indices)))
-    save_indices(
-        indices={"train": train_indices, "val": val_indices},
-        folder=config["output_dir"],
-    )
-    train_data = my_data.feature_df.loc[train_indices]
-    val_data = my_data.feature_df.loc[val_indices]
-
-<<<<<<< HEAD
-    if config["val_ratio"] == 1:
-=======
-    if config["val_ratio"] == 1 and save_data:
->>>>>>> d4ecd5b6
-        # save original data for evaluation
-        outputs_filepath = os.path.join(
-            os.path.join(config["output_dir"], "original_data.pt")
-        )
-        torch.save({"val_data": val_data}, outputs_filepath)
-
-    # Pre-process features
-    if config["data_normalization"] != "none":
-        logger.info("Normalizing data ...")
-        normalizer = Normalizer(config["data_normalization"])
-        if len(train_indices):
-            train_data = normalizer.normalize(train_data)
-        if len(val_indices):
-            val_data = normalizer.normalize(val_data)
-
-    # Initialize data generators
-    task_dataset_class, collate_fn = load_task_datasets(config)
-
-    # Dataloaders
-    val_dataset = task_dataset_class(val_data, val_indices)
-    val_loader = DataLoader(
-        dataset=val_dataset,
-        batch_size=config["batch_size"],
-        shuffle=False,
-        num_workers=config["num_workers"],
-        pin_memory=True,
-        collate_fn=lambda x: collate_fn(x, max_len=my_data.max_seq_len),
-    )
-
-    train_loader = None
-    if config["val_ratio"] < 1:
-        train_dataset = task_dataset_class(train_data, train_indices)
-        train_loader = DataLoader(
-            dataset=train_dataset,
-            batch_size=config["batch_size"],
-            shuffle=True,
-            num_workers=config["num_workers"],
-            pin_memory=True,
-            collate_fn=lambda x: collate_fn(x, max_len=my_data.max_seq_len),
-        )
-
-    return train_loader, val_loader, my_data
+from src.datasets.data import data_factory, Normalizer
+from src.datasets.datasplit import split_dataset, save_indices
+from torch.utils.data import DataLoader
+from functools import partial
+from src.datasets.masked_datasets import ImputationDataset, collate_unsuperv
+import os
+import torch
+
+
+def load_task_datasets(config):
+    """For the task specified in the configuration returns the corresponding combination of
+    Task-specific Dataset class and collate function."""
+
+    task = config["task"]
+
+    if task == "imputation":
+        return (
+            partial(
+                ImputationDataset,
+                mean_mask_length=config["mean_mask_length"],
+                masking_ratio=config["masking_ratio"],
+                mode=config["mask_mode"],
+                distribution=config["mask_distribution"],
+                exclude_feats=config["exclude_feats"],
+            ),
+            collate_unsuperv,
+        )
+    else:
+        raise NotImplementedError("Task '{}' not implemented".format(task))
+
+
+def load_data(config, logger, save_data=True):
+    """Load data, and split train and test dataset. If eval_only then only val_dataset will be created."""
+    logger.info("Loading and preprocessing data ...")
+    data_class = data_factory[config["data_class"]]
+    print('data_dir', config['data_dir'])
+    my_data = data_class(config, n_proc=config["n_proc"])
+    my_data.load_data()
+    # my_data.tensor_3d.shape[0], (my_data.all_df.groupby(by='track_id').size()/60).sum() # TODO CHECK TENSOR
+
+    # Split dataset
+    if config["val_ratio"] == 1:
+        val_indices = my_data.all_IDs
+        train_indices = []
+        logger.info("{} samples may be used for evaluation".format(len(val_indices)))
+    else:
+        train_indices, val_indices = split_dataset(
+            data_indices=my_data.all_IDs,
+            validation_ratio=config["val_ratio"],
+            random_seed=config["seed"],
+        )
+
+    logger.info("{} samples may be used for training".format(len(train_indices)))
+    logger.info("{} samples will be used for validation".format(len(val_indices)))
+    save_indices(
+        indices={"train": train_indices, "val": val_indices},
+        folder=config["output_dir"],
+    )
+    train_data = my_data.feature_df.loc[train_indices]
+    val_data = my_data.feature_df.loc[val_indices]
+
+    if config["val_ratio"] == 1 and save_data:
+        # save original data for evaluation
+        outputs_filepath = os.path.join(
+            os.path.join(config["output_dir"], "original_data.pt")
+        )
+        torch.save({"val_data": val_data}, outputs_filepath)
+
+    # Pre-process features
+    if config["data_normalization"] != "none":
+        logger.info("Normalizing data ...")
+        normalizer = Normalizer(config["data_normalization"])
+        if len(train_indices):
+            train_data = normalizer.normalize(train_data)
+        if len(val_indices):
+            val_data = normalizer.normalize(val_data)
+
+    # Initialize data generators
+    task_dataset_class, collate_fn = load_task_datasets(config)
+
+    # Dataloaders
+    val_dataset = task_dataset_class(val_data, val_indices)
+    val_loader = DataLoader(
+        dataset=val_dataset,
+        batch_size=config["batch_size"],
+        shuffle=False,
+        num_workers=config["num_workers"],
+        pin_memory=True,
+        collate_fn=lambda x: collate_fn(x, max_len=my_data.max_seq_len),
+    )
+
+    train_loader = None
+    if config["val_ratio"] < 1:
+        train_dataset = task_dataset_class(train_data, train_indices)
+        train_loader = DataLoader(
+            dataset=train_dataset,
+            batch_size=config["batch_size"],
+            shuffle=True,
+            num_workers=config["num_workers"],
+            pin_memory=True,
+            collate_fn=lambda x: collate_fn(x, max_len=my_data.max_seq_len),
+        )
+
+    return train_loader, val_loader, my_data