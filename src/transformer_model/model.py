--- conflicted
+++ resolved
@@ -105,18 +105,11 @@
         )
     eval_runtime = time.time() - eval_start_time
 
-<<<<<<< HEAD
-    outputs_filepath = os.path.join(
-        os.path.join(config["output_dir"], "output_data.pt")
-    )
-    torch.save(per_batch, outputs_filepath)
-=======
     if save_data:
         outputs_filepath = os.path.join(
             os.path.join(config["output_dir"], "output_data.pt")
         )
         torch.save(per_batch, outputs_filepath)
->>>>>>> d4ecd5b6
 
     print_str = "Evaluation Summary: "
     for k, v in aggr_metrics.items():
